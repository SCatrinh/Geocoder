<?php

namespace Geocoder\Tests\Provider;

use Geocoder\Tests\TestCase;
use Geocoder\Provider\GoogleMapsProvider;

class GoogleMapsProviderTest extends TestCase
{
<<<<<<< HEAD
    public function testGetName()
    {
        $provider = new GoogleMapsProvider($this->getMock('\Geocoder\HttpAdapter\HttpAdapterInterface'), null);
        $this->assertEquals('google_maps', $provider->getName());
    }

=======
    /**
     * @expectedException Geocoder\Exception\NoResultException
     * @expectedExceptionMessage Could not execute query http://maps.googleapis.com/maps/api/geocode/json?address=foobar&sensor=false
     */
>>>>>>> b72567eb
    public function testGetGeocodedData()
    {
        $provider = new GoogleMapsProvider($this->getMockAdapter());
        $provider->getGeocodedData('foobar');
    }

    /**
     * @expectedException Geocoder\Exception\NoResultException
     * @expectedExceptionMessage Could not execute query http://maps.googleapis.com/maps/api/geocode/json?address=&sensor=false
     */
    public function testGetGeocodedDataWithNull()
    {
        $provider = new GoogleMapsProvider($this->getMockAdapter());
        $provider->getGeocodedData(null);
    }

    /**
     * @expectedException Geocoder\Exception\NoResultException
     * @expectedExceptionMessage Could not execute query http://maps.googleapis.com/maps/api/geocode/json?address=&sensor=false
     */
    public function testGetGeocodedDataWithEmpty()
    {
        $provider = new GoogleMapsProvider($this->getMockAdapter());
        $provider->getGeocodedData('');
    }

    /**
     * @expectedException Geocoder\Exception\UnsupportedException
     * @expectedExceptionMessage The GoogleMapsProvider does not support IP addresses.
     */
    public function testGetGeocodedDataWithLocalhostIPv4()
    {
        $provider = new GoogleMapsProvider($this->getMockAdapter($this->never()));
        $provider->getGeocodedData('127.0.0.1');
    }

    /**
     * @expectedException Geocoder\Exception\UnsupportedException
     * @expectedExceptionMessage The GoogleMapsProvider does not support IP addresses.
     */
    public function testGetGeocodedDataWithLocalhostIPv6()
    {
        $provider = new GoogleMapsProvider($this->getMockAdapter($this->never()));
        $provider->getGeocodedData('::1');
    }

    /**
     * @expectedException \Geocoder\Exception\UnsupportedException
     * @expectedExceptionMessage The GoogleMapsProvider does not support IP addresses.
     */
    public function testGetGeocodedDataWithRealIp()
    {
        $provider = new GoogleMapsProvider(new \Geocoder\HttpAdapter\CurlHttpAdapter());
        $provider->getGeocodedData('74.200.247.59');
    }

    public function testGetGeocodedDataWithRealAddress()
    {
        $provider = new GoogleMapsProvider(new \Geocoder\HttpAdapter\CurlHttpAdapter());
        $result   = $provider->getGeocodedData('10 avenue Gambetta, Paris, France');

        $this->assertEquals(48.8630462, $result['latitude'], '', 0.001);
        $this->assertEquals(2.3882487, $result['longitude'], '', 0.001);
        $this->assertArrayHasKey('south', $result['bounds']);
        $this->assertArrayHasKey('west', $result['bounds']);
        $this->assertArrayHasKey('north', $result['bounds']);
        $this->assertArrayHasKey('east', $result['bounds']);
        $this->assertEquals(48.8630462, $result['bounds']['south'], '', 0.001);
        $this->assertEquals(2.3882487, $result['bounds']['west'], '', 0.001);
        $this->assertEquals(48.8630462, $result['bounds']['north'], '', 0.001);
        $this->assertEquals(2.3882487, $result['bounds']['east'], '', 0.001);
        $this->assertEquals(10, $result['streetNumber']);
        $this->assertEquals('Avenue Gambetta', $result['streetName']);
        $this->assertEquals(75020, $result['zipcode']);
        $this->assertEquals('Paris', $result['city']);
        $this->assertEquals('Paris', $result['county']);
        $this->assertEquals('Île-de-France', $result['region']);
        $this->assertEquals('France', $result['country']);
        $this->assertEquals('FR', $result['countryCode']);

        // not provided
        $this->assertNull($result['timezone']);
    }

    public function testGetGeocodedDataBoundsWithRealAddressForNonRooftopLocation()
    {
        $provider = new GoogleMapsProvider(new \Geocoder\HttpAdapter\CurlHttpAdapter());
        $result   = $provider->getGeocodedData('Paris, France');

        $this->assertNotNull($result['bounds']);
        $this->assertArrayHasKey('south', $result['bounds']);
        $this->assertArrayHasKey('west', $result['bounds']);
        $this->assertArrayHasKey('north', $result['bounds']);
        $this->assertArrayHasKey('east', $result['bounds']);
        $this->assertEquals(48.815573, $result['bounds']['south'], '', 0.0001);
        $this->assertEquals(2.224199, $result['bounds']['west'], '', 0.0001);
        $this->assertEquals(48.902145, $result['bounds']['north'], '', 0.0001);
        $this->assertEquals(2.4699209, $result['bounds']['east'], '', 0.0001);
    }

    /**
     * @expectedException Geocoder\Exception\NoResultException
     * @expectedExceptionMessage Could not execute query http://maps.googleapis.com/maps/api/geocode/json?address=1.000000%2C2.000000&sensor=false
     */
    public function testGetReversedData()
    {
        $provider = new GoogleMapsProvider($this->getMockAdapter());
        $provider->getReversedData(array(1, 2));
    }

    public function testGetReversedDataWithRealCoordinates()
    {
        $provider = new GoogleMapsProvider(new \Geocoder\HttpAdapter\CurlHttpAdapter());
        $result   = $provider->getReversedData(array(48.8631507, 2.388911));

        $this->assertEquals(10, $result['streetNumber']);
        $this->assertEquals('Avenue Gambetta', $result['streetName']);
        $this->assertEquals(75020, $result['zipcode']);
        $this->assertEquals('Paris', $result['city']);
        $this->assertEquals('Paris', $result['county']);
        $this->assertEquals('Île-de-France', $result['region']);
        $this->assertEquals('France', $result['country']);
        $this->assertEquals('FR', $result['countryCode']);
    }

    public function testGetGeocodedDataWithCityDistrict()
    {
        $provider = new GoogleMapsProvider(new \Geocoder\HttpAdapter\CurlHttpAdapter());
        $result   = $provider->getGeocodedData('Kalbacher Hauptstraße 10, 60437 Frankfurt, Germany');

        $this->assertEquals('Kalbach-Riedberg', $result['cityDistrict']);
    }
}<|MERGE_RESOLUTION|>--- conflicted
+++ resolved
@@ -7,19 +7,16 @@
 
 class GoogleMapsProviderTest extends TestCase
 {
-<<<<<<< HEAD
     public function testGetName()
     {
         $provider = new GoogleMapsProvider($this->getMock('\Geocoder\HttpAdapter\HttpAdapterInterface'), null);
         $this->assertEquals('google_maps', $provider->getName());
     }
 
-=======
     /**
      * @expectedException Geocoder\Exception\NoResultException
      * @expectedExceptionMessage Could not execute query http://maps.googleapis.com/maps/api/geocode/json?address=foobar&sensor=false
      */
->>>>>>> b72567eb
     public function testGetGeocodedData()
     {
         $provider = new GoogleMapsProvider($this->getMockAdapter());
